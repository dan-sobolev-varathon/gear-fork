--- conflicted
+++ resolved
@@ -28,7 +28,8 @@
     memory::MemoryInterval,
     pages::{GearPage, PageDynSize, PageNumber},
 };
-<<<<<<< HEAD
+use gear_lazy_pages_common::{ProcessAccessError, Status};
+use std::collections::BTreeSet;
 use std::ops::RangeInclusive;
 
 pub struct MemoryIntervalPageIterator<'a> {
@@ -80,10 +81,6 @@
         None
     }
 }
-=======
-use gear_lazy_pages_common::{ProcessAccessError, Status};
-use std::collections::BTreeSet;
->>>>>>> 256773aa
 
 pub(crate) struct HostFuncAccessHandler<'a> {
     pub is_write: bool,

--- conflicted
+++ resolved
@@ -326,12 +326,11 @@
         self.add_call(Call::Loop)
     }
 
-<<<<<<< HEAD
+    pub fn system_reserve_gas(self, gas: impl Into<Arg<u64>>) -> Self {
+        self.add_call(Call::SystemReserveGas(gas.into()))
+    }
+
     pub fn write_in_loop(self, count: impl Into<Arg<u64>>) -> Self {
         self.add_call(Call::WriteN(count.into()))
-=======
-    pub fn system_reserve_gas(self, gas: impl Into<Arg<u64>>) -> Self {
-        self.add_call(Call::SystemReserveGas(gas.into()))
->>>>>>> 1f186ef2
     }
 }
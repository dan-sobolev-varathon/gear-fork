// This file is part of Gear.
//
// Copyright (C) 2021-2024 Gear Technologies Inc.
// SPDX-License-Identifier: GPL-3.0-or-later WITH Classpath-exception-2.0
//
// This program is free software: you can redistribute it and/or modify
// it under the terms of the GNU General Public License as published by
// the Free Software Foundation, either version 3 of the License, or
// (at your option) any later version.
//
// This program is distributed in the hope that it will be useful,
// but WITHOUT ANY WARRANTY; without even the implied warranty of
// MERCHANTABILITY or FITNESS FOR A PARTICULAR PURPOSE. See the
// GNU General Public License for more details.
//
// You should have received a copy of the GNU General Public License
// along with this program. If not, see <https://www.gnu.org/licenses/>.
//
//! Command line application abstraction

use clap::Parser;
use color_eyre::{eyre::eyre, Result};
use env_logger::{Builder, Env};
<<<<<<< HEAD
use gsdk::{ext::sp_core, signer::Signer, Api};
=======
use gclient::{ext::sp_core, GearApi};
use gring::Keyring;
use gsdk::Api;
>>>>>>> 0e2f2737

/// Command line gear program application abstraction.
///
/// ```ignore
/// use gcli::{async_trait, App, Command, clap::Parser, color_eyre, anyhow};
///
/// /// My customized sub commands.
/// #[derive(Debug, Parser)]
/// pub enum SubCommand {
///     /// GCli preset commands.
///     #[clap(flatten)]
///     GCliCommands(Command),
///     /// My customized ping command.
///     Ping,
/// }
///
/// /// My customized gcli.
/// #[derive(Debug, Parser)]
/// pub struct MyGCli {
///     #[clap(subcommand)]
///     command: SubCommand,
/// }
///
/// #[async_trait]
/// impl App for MyGCli {
///     async fn exec(&self) -> anyhow::Result<()> {
///         match &self.command {
///             SubCommand::GCliCommands(command) => command.exec(self).await,
///             SubCommand::Ping => {
///                 println!("pong");
///                 Ok(())
///             }
///         }
///     }
/// }
///
/// #[tokio::main]
/// async fn main() -> color_eyre::Result<()> {
///     MyGCli::parse().run().await
/// }
/// ```
#[async_trait::async_trait]
pub trait App: Parser + Sync {
    /// Timeout of rpc requests.
    fn timeout(&self) -> u64 {
        60000
    }

    /// The verbosity logging level.
    fn verbose(&self) -> u16 {
        0
    }

    /// The endpoint of the gear node.
    fn endpoint(&self) -> Option<String> {
        None
    }

    /// Password of the signer account.
    fn passwd(&self) -> Option<String> {
        None
    }

    /// Exec program from the parsed arguments.
    async fn exec(&self) -> anyhow::Result<()>;

    /// Get signer.
    async fn signer(&self) -> anyhow::Result<GearApi> {
        let endpoint = self.endpoint().clone();
        let timeout = self.timeout();
        let passwd = self.passwd();

        let api = Api::new_with_timeout(endpoint.as_deref(), Some(timeout)).await?;
        let pair = Keyring::load(gring::cmd::Command::store()?)?
            .primary()?
            .decrypt(passwd.clone().and_then(|p| hex::decode(p).ok()).as_deref())?;

        Ok(GearApi::from((api, pair.into())))
    }

    /// Run application.
    ///
    /// This is a wrapper of [`Self::exec`] with preset retry
    /// and verbose level.
    async fn run(&self) -> Result<()> {
        color_eyre::install()?;
        sp_core::crypto::set_default_ss58_version(runtime_primitives::VARA_SS58_PREFIX.into());

        let name = Self::command().get_name().to_string();
        let filter = match self.verbose() {
            0 => format!("{name}=info,gsdk=info"),
            1 => format!("{name}=debug,gsdk=debug"),
            2 => "debug".into(),
            _ => "trace".into(),
        };

        let mut builder = Builder::from_env(Env::default().default_filter_or(filter));
        builder
            .format_target(false)
            .format_module_path(false)
            .format_timestamp(None);
        builder.try_init()?;

        self.exec()
            .await
            .map_err(|e| eyre!("Failed to run app, {e}"))
    }
}<|MERGE_RESOLUTION|>--- conflicted
+++ resolved
@@ -21,13 +21,9 @@
 use clap::Parser;
 use color_eyre::{eyre::eyre, Result};
 use env_logger::{Builder, Env};
-<<<<<<< HEAD
-use gsdk::{ext::sp_core, signer::Signer, Api};
-=======
 use gclient::{ext::sp_core, GearApi};
 use gring::Keyring;
 use gsdk::Api;
->>>>>>> 0e2f2737
 
 /// Command line gear program application abstraction.
 ///

--- conflicted
+++ resolved
@@ -23,13 +23,8 @@
 use alloc::{collections::BTreeSet, vec, vec::Vec};
 use core::{cell::Cell, fmt, fmt::Debug};
 use gear_core::{
-<<<<<<< HEAD
     costs::{CostIdentifier, RuntimeCosts},
-    env::Ext,
-=======
-    costs::RuntimeCosts,
     env::Externalities,
->>>>>>> dda54b4b
     gas::{ChargeError, CountersOwner, GasAmount, GasCounter, GasLeft},
     ids::{MessageId, ProgramId, ReservationId},
     memory::{Memory, MemoryInterval, PageU32Size, WasmPage, WASM_PAGE_SIZE},
@@ -112,15 +107,9 @@
     fn block_timestamp(&self) -> Result<u64, Self::Error> {
         Ok(0)
     }
-<<<<<<< HEAD
     fn cost(&self, _name: CostIdentifier) -> Result<u128, Self::Error> {
         Ok(0)
     }
-    fn origin(&self) -> Result<ProgramId, Self::Error> {
-        Ok(ProgramId::from(0))
-    }
-=======
->>>>>>> dda54b4b
     fn send_init(&mut self) -> Result<u32, Self::Error> {
         Ok(0)
     }

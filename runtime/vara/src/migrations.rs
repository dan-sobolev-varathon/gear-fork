--- conflicted
+++ resolved
@@ -24,11 +24,6 @@
     pallet_gear_program::migration::AppendStackEndMigration<Runtime>,
     // migration for removed waiting init list
     pallet_gear::migrations::MigrateWaitingInitList<Runtime>,
-<<<<<<< HEAD
-    pallet_nomination_pools::migration::versioned_migrations::V5toV6<Runtime>,
-    pallet_nomination_pools::migration::versioned_migrations::V6ToV7<Runtime>,
-);
-=======
     // substrate v1.3.0
     pallet_nomination_pools::migration::versioned_migrations::V5toV6<Runtime>,
     pallet_nomination_pools::migration::versioned_migrations::V6ToV7<Runtime>,
@@ -127,5 +122,4 @@
             Ok(())
         }
     }
-}
->>>>>>> a3592b93
+}
--- conflicted
+++ resolved
@@ -623,7 +623,240 @@
         });
 }
 
-<<<<<<< HEAD
+// Setting lock on an account prevents the account from being dusted
+#[test]
+fn dusting_prevented_by_lock() {
+    init_logger();
+
+    let alice = AccountKeyring::Alice;
+    let bob = AccountKeyring::Bob;
+    let charlie = AccountKeyring::Charlie;
+    let dave = AccountKeyring::Dave;
+    let ferdie = AccountKeyring::Ferdie;
+
+    let offset_pool_id = StakingRewards::account_id();
+
+    ExtBuilder::default()
+        .initial_authorities(vec![
+            (
+                alice.into(),
+                charlie.into(),
+                alice.public(),
+                ed25519::Pair::from_string("//Alice", None)
+                    .unwrap()
+                    .public(),
+                alice.public(),
+                alice.public(),
+            ),
+            (
+                bob.into(),
+                dave.into(),
+                bob.public(),
+                ed25519::Pair::from_string("//Bob", None).unwrap().public(),
+                bob.public(),
+                bob.public(),
+            ),
+        ])
+        .stash(STASH)
+        .endowment(ENDOWMENT)
+        .endowed_accounts(vec![charlie.into(), dave.into(), offset_pool_id.clone()])
+        .root(alice.into())
+        .build()
+        .execute_with(|| {
+            let value = 1_000 * UNITS;
+
+            // Sending ED + `value` to `ferdie` to create the account in storage
+            assert_ok!(Balances::transfer_allow_death(
+                RuntimeOrigin::signed(charlie.to_account_id()),
+                sp_runtime::MultiAddress::Id(ferdie.to_account_id()),
+                EXISTENTIAL_DEPOSIT + value,
+            ));
+            // `ferdie`'s balance is now ED + `value`
+            assert_eq!(
+                Balances::free_balance(ferdie.to_account_id()),
+                EXISTENTIAL_DEPOSIT + value
+            );
+
+            // Sending out some value to create dust
+            assert_ok!(Balances::transfer_allow_death(
+                RuntimeOrigin::signed(ferdie.to_account_id()),
+                sp_runtime::MultiAddress::Id(dave.to_account_id()),
+                value + 1,
+            ));
+            // `ferdie`'s balance is now 0
+            assert_eq!(Balances::free_balance(ferdie.to_account_id()), 0);
+
+            // Second round
+            assert_ok!(Balances::transfer_allow_death(
+                RuntimeOrigin::signed(charlie.to_account_id()),
+                sp_runtime::MultiAddress::Id(ferdie.to_account_id()),
+                EXISTENTIAL_DEPOSIT + value,
+            ));
+            // `ferdie`'s balance is now (again) ED + `value`
+            assert_eq!(
+                Balances::free_balance(ferdie.to_account_id()),
+                EXISTENTIAL_DEPOSIT + value
+            );
+
+            // Setting lock on `ferdie`'s account
+            Balances::set_lock(
+                *b"testlock",
+                &ferdie.into(),
+                EXISTENTIAL_DEPOSIT,
+                WithdrawReasons::all(),
+            );
+
+            // Sending out the same amount of value as before will now fail
+            assert_noop!(
+                Balances::transfer_allow_death(
+                    RuntimeOrigin::signed(ferdie.to_account_id()),
+                    sp_runtime::MultiAddress::Id(dave.to_account_id()),
+                    value + 1,
+                ),
+                sp_runtime::TokenError::Frozen
+            );
+
+            // Sending value so that the frozen amount is not touched is ok
+            assert_ok!(Balances::transfer_allow_death(
+                RuntimeOrigin::signed(ferdie.to_account_id()),
+                sp_runtime::MultiAddress::Id(dave.to_account_id()),
+                value,
+            ));
+
+            // `ferdie`'s balance is still greater than 0: exactly ED
+            assert_eq!(
+                Balances::free_balance(ferdie.to_account_id()),
+                EXISTENTIAL_DEPOSIT
+            );
+        });
+}
+
+#[test]
+fn fungible_api_works() {
+    init_logger();
+
+    let alice = AccountKeyring::Alice;
+    let bob = AccountKeyring::Bob;
+    let charlie = AccountKeyring::Charlie;
+
+    let offset_pool_id = StakingRewards::account_id();
+
+    ExtBuilder::default()
+        .initial_authorities(vec![
+            (
+                alice.into(),
+                alice.into(),
+                alice.public(),
+                ed25519::Pair::from_string("//Alice", None)
+                    .unwrap()
+                    .public(),
+                alice.public(),
+                alice.public(),
+            ),
+            (
+                bob.into(),
+                bob.into(),
+                bob.public(),
+                ed25519::Pair::from_string("//Bob", None).unwrap().public(),
+                bob.public(),
+                bob.public(),
+            ),
+        ])
+        .stash(STASH)
+        .endowment(ENDOWMENT)
+        .endowed_accounts(vec![charlie.into(), offset_pool_id.clone()])
+        .root(alice.into())
+        .build()
+        .execute_with(|| {
+            let ok_value = 10 * EXISTENTIAL_DEPOSIT;
+            let low_value = EXISTENTIAL_DEPOSIT / 2;
+
+            // Check overflow
+            Balances::make_free_balance_be(&charlie.into(), u128::MAX);
+            assert_eq!(
+                <Balances as fungible::Inspect<AccountId>>::can_deposit(
+                    &charlie.into(),
+                    ok_value,
+                    Provenance::Extant
+                ),
+                DepositConsequence::Overflow
+            );
+
+            // Check below minimum
+            Balances::make_free_balance_be(&charlie.into(), 0);
+            assert_eq!(
+                <Balances as fungible::Inspect<AccountId>>::can_deposit(
+                    &charlie.into(),
+                    low_value,
+                    Provenance::Extant
+                ),
+                DepositConsequence::BelowMinimum
+            );
+
+            // Ok case
+            assert_ok!(<Balances as fungible::Inspect<AccountId>>::can_deposit(
+                &charlie.into(),
+                ok_value,
+                Provenance::Extant
+            )
+            .into_result());
+
+            // Trivial check of reducible balance
+            Balances::make_free_balance_be(&charlie.into(), 5 * EXISTENTIAL_DEPOSIT);
+            assert_eq!(
+                <Balances as fungible::Inspect<AccountId>>::reducible_balance(
+                    &charlie.into(),
+                    Preservation::Preserve,
+                    Fortitude::Polite
+                ),
+                4 * EXISTENTIAL_DEPOSIT
+            );
+
+            assert_eq!(
+                <Balances as fungible::Inspect<AccountId>>::reducible_balance(
+                    &charlie.into(),
+                    Preservation::Expendable,
+                    Fortitude::Polite
+                ),
+                5 * EXISTENTIAL_DEPOSIT
+            );
+
+            // Reducible balance with a lock
+            <Balances as LockableCurrency<AccountId>>::set_lock(
+                *b"testlock",
+                &charlie.into(),
+                2 * EXISTENTIAL_DEPOSIT,
+                WithdrawReasons::all(),
+            );
+            // Two existential deposits are locked
+            assert_eq!(
+                <Balances as fungible::Inspect<AccountId>>::reducible_balance(
+                    &charlie.into(),
+                    Preservation::Expendable,
+                    Fortitude::Polite
+                ),
+                3 * EXISTENTIAL_DEPOSIT
+            );
+
+            // Set the free balance to the amount below what is frozen, but greater than 0
+            Balances::make_free_balance_be(&charlie.into(), EXISTENTIAL_DEPOSIT);
+            assert_eq!(
+                <Balances as fungible::Inspect<AccountId>>::reducible_balance(
+                    &charlie.into(),
+                    Preservation::Expendable,
+                    Fortitude::Polite
+                ),
+                0
+            );
+
+            // Remove lock
+            <Balances as LockableCurrency<AccountId>>::remove_lock(*b"testlock", &charlie.into());
+            assert_eq!(
+                <Balances as fungible::Inspect<AccountId>>::reducible_balance(
+                    &charlie.into(),
+                    Preservation::Expendable,
+                    Fortitude::Polite
+                ),
 #[test]
 fn test_fees_and_tip_split() {
     init_logger();
@@ -664,242 +897,6 @@
             // Treasury gets 0% of the fee
             assert_eq!(
                 Balances::free_balance(Treasury::account_id()),
-=======
-// Setting lock on an account prevents the account from being dusted
-#[test]
-fn dusting_prevented_by_lock() {
-    init_logger();
-
-    let alice = AccountKeyring::Alice;
-    let bob = AccountKeyring::Bob;
-    let charlie = AccountKeyring::Charlie;
-    let dave = AccountKeyring::Dave;
-    let ferdie = AccountKeyring::Ferdie;
-
-    let offset_pool_id = StakingRewards::account_id();
-
-    ExtBuilder::default()
-        .initial_authorities(vec![
-            (
-                alice.into(),
-                charlie.into(),
-                alice.public(),
-                ed25519::Pair::from_string("//Alice", None)
-                    .unwrap()
-                    .public(),
-                alice.public(),
-                alice.public(),
-            ),
-            (
-                bob.into(),
-                dave.into(),
-                bob.public(),
-                ed25519::Pair::from_string("//Bob", None).unwrap().public(),
-                bob.public(),
-                bob.public(),
-            ),
-        ])
-        .stash(STASH)
-        .endowment(ENDOWMENT)
-        .endowed_accounts(vec![charlie.into(), dave.into(), offset_pool_id.clone()])
-        .root(alice.into())
-        .build()
-        .execute_with(|| {
-            let value = 1_000 * UNITS;
-
-            // Sending ED + `value` to `ferdie` to create the account in storage
-            assert_ok!(Balances::transfer_allow_death(
-                RuntimeOrigin::signed(charlie.to_account_id()),
-                sp_runtime::MultiAddress::Id(ferdie.to_account_id()),
-                EXISTENTIAL_DEPOSIT + value,
-            ));
-            // `ferdie`'s balance is now ED + `value`
-            assert_eq!(
-                Balances::free_balance(ferdie.to_account_id()),
-                EXISTENTIAL_DEPOSIT + value
-            );
-
-            // Sending out some value to create dust
-            assert_ok!(Balances::transfer_allow_death(
-                RuntimeOrigin::signed(ferdie.to_account_id()),
-                sp_runtime::MultiAddress::Id(dave.to_account_id()),
-                value + 1,
-            ));
-            // `ferdie`'s balance is now 0
-            assert_eq!(Balances::free_balance(ferdie.to_account_id()), 0);
-
-            // Second round
-            assert_ok!(Balances::transfer_allow_death(
-                RuntimeOrigin::signed(charlie.to_account_id()),
-                sp_runtime::MultiAddress::Id(ferdie.to_account_id()),
-                EXISTENTIAL_DEPOSIT + value,
-            ));
-            // `ferdie`'s balance is now (again) ED + `value`
-            assert_eq!(
-                Balances::free_balance(ferdie.to_account_id()),
-                EXISTENTIAL_DEPOSIT + value
-            );
-
-            // Setting lock on `ferdie`'s account
-            Balances::set_lock(
-                *b"testlock",
-                &ferdie.into(),
-                EXISTENTIAL_DEPOSIT,
-                WithdrawReasons::all(),
-            );
-
-            // Sending out the same amount of value as before will now fail
-            assert_noop!(
-                Balances::transfer_allow_death(
-                    RuntimeOrigin::signed(ferdie.to_account_id()),
-                    sp_runtime::MultiAddress::Id(dave.to_account_id()),
-                    value + 1,
-                ),
-                sp_runtime::TokenError::Frozen
-            );
-
-            // Sending value so that the frozen amount is not touched is ok
-            assert_ok!(Balances::transfer_allow_death(
-                RuntimeOrigin::signed(ferdie.to_account_id()),
-                sp_runtime::MultiAddress::Id(dave.to_account_id()),
-                value,
-            ));
-
-            // `ferdie`'s balance is still greater than 0: exactly ED
-            assert_eq!(
-                Balances::free_balance(ferdie.to_account_id()),
-                EXISTENTIAL_DEPOSIT
-            );
-        });
-}
-
-#[test]
-fn fungible_api_works() {
-    init_logger();
-
-    let alice = AccountKeyring::Alice;
-    let bob = AccountKeyring::Bob;
-    let charlie = AccountKeyring::Charlie;
-
-    let offset_pool_id = StakingRewards::account_id();
-
-    ExtBuilder::default()
-        .initial_authorities(vec![
-            (
-                alice.into(),
-                alice.into(),
-                alice.public(),
-                ed25519::Pair::from_string("//Alice", None)
-                    .unwrap()
-                    .public(),
-                alice.public(),
-                alice.public(),
-            ),
-            (
-                bob.into(),
-                bob.into(),
-                bob.public(),
-                ed25519::Pair::from_string("//Bob", None).unwrap().public(),
-                bob.public(),
-                bob.public(),
-            ),
-        ])
-        .stash(STASH)
-        .endowment(ENDOWMENT)
-        .endowed_accounts(vec![charlie.into(), offset_pool_id.clone()])
-        .root(alice.into())
-        .build()
-        .execute_with(|| {
-            let ok_value = 10 * EXISTENTIAL_DEPOSIT;
-            let low_value = EXISTENTIAL_DEPOSIT / 2;
-
-            // Check overflow
-            Balances::make_free_balance_be(&charlie.into(), u128::MAX);
-            assert_eq!(
-                <Balances as fungible::Inspect<AccountId>>::can_deposit(
-                    &charlie.into(),
-                    ok_value,
-                    Provenance::Extant
-                ),
-                DepositConsequence::Overflow
-            );
-
-            // Check below minimum
-            Balances::make_free_balance_be(&charlie.into(), 0);
-            assert_eq!(
-                <Balances as fungible::Inspect<AccountId>>::can_deposit(
-                    &charlie.into(),
-                    low_value,
-                    Provenance::Extant
-                ),
-                DepositConsequence::BelowMinimum
-            );
-
-            // Ok case
-            assert_ok!(<Balances as fungible::Inspect<AccountId>>::can_deposit(
-                &charlie.into(),
-                ok_value,
-                Provenance::Extant
-            )
-            .into_result());
-
-            // Trivial check of reducible balance
-            Balances::make_free_balance_be(&charlie.into(), 5 * EXISTENTIAL_DEPOSIT);
-            assert_eq!(
-                <Balances as fungible::Inspect<AccountId>>::reducible_balance(
-                    &charlie.into(),
-                    Preservation::Preserve,
-                    Fortitude::Polite
-                ),
-                4 * EXISTENTIAL_DEPOSIT
-            );
-
-            assert_eq!(
-                <Balances as fungible::Inspect<AccountId>>::reducible_balance(
-                    &charlie.into(),
-                    Preservation::Expendable,
-                    Fortitude::Polite
-                ),
-                5 * EXISTENTIAL_DEPOSIT
-            );
-
-            // Reducible balance with a lock
-            <Balances as LockableCurrency<AccountId>>::set_lock(
-                *b"testlock",
-                &charlie.into(),
-                2 * EXISTENTIAL_DEPOSIT,
-                WithdrawReasons::all(),
-            );
-            // Two existential deposits are locked
-            assert_eq!(
-                <Balances as fungible::Inspect<AccountId>>::reducible_balance(
-                    &charlie.into(),
-                    Preservation::Expendable,
-                    Fortitude::Polite
-                ),
-                3 * EXISTENTIAL_DEPOSIT
-            );
-
-            // Set the free balance to the amount below what is frozen, but greater than 0
-            Balances::make_free_balance_be(&charlie.into(), EXISTENTIAL_DEPOSIT);
-            assert_eq!(
-                <Balances as fungible::Inspect<AccountId>>::reducible_balance(
-                    &charlie.into(),
-                    Preservation::Expendable,
-                    Fortitude::Polite
-                ),
-                0
-            );
-
-            // Remove lock
-            <Balances as LockableCurrency<AccountId>>::remove_lock(*b"testlock", &charlie.into());
-            assert_eq!(
-                <Balances as fungible::Inspect<AccountId>>::reducible_balance(
-                    &charlie.into(),
-                    Preservation::Expendable,
-                    Fortitude::Polite
-                ),
->>>>>>> cc0f9955
                 EXISTENTIAL_DEPOSIT
             );
         });

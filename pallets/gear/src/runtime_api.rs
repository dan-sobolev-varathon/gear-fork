--- conflicted
+++ resolved
@@ -21,7 +21,7 @@
 use common::ActiveProgram;
 use core::convert::TryFrom;
 use core_processor::common::PrechargedDispatch;
-use gear_core::{code::TryNewCodeConfig, pages::WasmPage, program::MemoryInfix};
+use gear_core::{pages::WasmPage, program::MemoryInfix};
 use gear_wasm_instrument::syscalls::SysCallName;
 
 // Multiplier 6 was experimentally found as median value for performance,
@@ -302,20 +302,8 @@
             return Err("Wasm too big".into());
         }
 
-<<<<<<< HEAD
-        let code =
-            Code::new_raw_with_rules(wasm, schedule.instruction_weights.version, false, || {
-                schedule.rules()
-            })
+        let code = Code::try_new_mock_const_or_no_rules(wasm, false, Default::default())
             .map_err(|e| format!("Failed to construct program: {e:?}"))?;
-=======
-        let code = Code::try_new_mock_with_rules(
-            wasm,
-            |module| schedule.rules(module),
-            TryNewCodeConfig::new_no_exports_check(),
-        )
-        .map_err(|e| format!("Failed to construct program: {e:?}"))?;
->>>>>>> 9cf1258f
 
         if u32::try_from(code.code().len()).unwrap_or(u32::MAX) > schedule.limits.code_len {
             return Err("Wasm after instrumentation too big".into());

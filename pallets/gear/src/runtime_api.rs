--- conflicted
+++ resolved
@@ -152,24 +152,6 @@
             let dispatch_id = queued_dispatch.id();
             let dispatch_reply = queued_dispatch.reply_details().is_some();
 
-<<<<<<< HEAD
-=======
-            let balance = CurrencyOf::<T>::free_balance(&actor_id.cast());
-
-            let get_actor_data = |precharged_dispatch: PrechargedDispatch| {
-                // At this point gas counters should be changed accordingly so fetch the program data.
-                match Self::get_active_actor_data(actor_id, dispatch_id, dispatch_reply) {
-                    ActorResult::Data(data) => Ok((precharged_dispatch, data)),
-                    ActorResult::Continue => Err(precharged_dispatch),
-                }
-            };
-
-            let dispatch_id = queued_dispatch.id();
-            let success_reply = queued_dispatch
-                .reply_details()
-                .map(|rd| rd.to_reply_code().is_success())
-                .unwrap_or(false);
->>>>>>> d8ac9291
             let gas_limit = GasHandlerOf::<T>::get_limit(dispatch_id)
                 .map_err(|_| b"Internal error: unable to get gas limit".to_vec())?;
             let mut skip_if_allowed = false;
@@ -179,9 +161,7 @@
             {
                 T::BuiltinActor::handle(queued_dispatch, gas_limit)
             } else {
-                let balance = CurrencyOf::<T>::free_balance(
-                    &<T::AccountId as Origin>::from_origin(actor_id.into_origin()),
-                );
+                let balance = CurrencyOf::<T>::free_balance(&actor_id.cast());
 
                 let get_actor_data = |precharged_dispatch: PrechargedDispatch| {
                     // At this point gas counters should be changed accordingly so fetch the program data.

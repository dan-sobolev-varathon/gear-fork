--- conflicted
+++ resolved
@@ -182,34 +182,10 @@
 
             let actor_id = queued_dispatch.destination();
             let dispatch_id = queued_dispatch.id();
-<<<<<<< HEAD
-
-            let balance = CurrencyOf::<T>::free_balance(&actor_id.cast());
-
-            let success_reply = queued_dispatch
-                .reply_details()
-                .map(|rd| rd.to_reply_code().is_success())
-                .unwrap_or(false);
-=======
->>>>>>> 0e2f2737
 
             let gas_limit = GasHandlerOf::<T>::get_limit(dispatch_id)
                 .map_err(|_| internal_err("Failed to get gas limit"))?;
 
-<<<<<<< HEAD
-            let skip_if_allowed = success_reply && gas_limit == 0;
-
-            let step = QueueStep {
-                block_config: &block_config,
-                ext_manager: &mut ext_manager,
-                gas_limit,
-                dispatch: queued_dispatch,
-                balance: balance.unique_saturated_into(),
-            };
-
-            let journal = Self::run_queue_step(step);
-
-=======
             let (journal, skip_if_allowed) = if let Some(f) = builtin_dispatcher.lookup(&actor_id) {
                 (builtin_dispatcher.run(f, queued_dispatch, gas_limit), false)
             } else {
@@ -231,7 +207,6 @@
                 (Self::run_queue_step(step), success_reply && gas_limit == 0)
             };
 
->>>>>>> 0e2f2737
             let get_main_limit = || {
                 // For case when node is not consumed and has any (even zero) balance
                 // it means that it burned/sent all the funds and we must return it.

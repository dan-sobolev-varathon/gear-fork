// This file is part of Gear.

// Copyright (C) 2021-2023 Gear Technologies Inc.
// SPDX-License-Identifier: GPL-3.0-or-later WITH Classpath-exception-2.0

// This program is free software: you can redistribute it and/or modify
// it under the terms of the GNU General Public License as published by
// the Free Software Foundation, either version 3 of the License, or
// (at your option) any later version.

// This program is distributed in the hope that it will be useful,
// but WITHOUT ANY WARRANTY; without even the implied warranty of
// MERCHANTABILITY or FITNESS FOR A PARTICULAR PURPOSE. See the
// GNU General Public License for more details.

// You should have received a copy of the GNU General Public License
// along with this program. If not, see <https://www.gnu.org/licenses/>.

use super::*;
use core_processor::{common::PrechargedDispatch, ContextChargedForInstrumentation};

pub(crate) struct QueueStep<'a, T: Config, F> {
    pub block_config: &'a BlockConfig,
    pub ext_manager: &'a mut ExtManager<T>,
    pub gas_limit: GasBalanceOf<T>,
    pub dispatch: StoredDispatch,
    pub balance: u128,
    pub get_actor_data: F,
}

#[derive(Debug)]
pub(crate) enum QueueStepError {
    ActorData(PrechargedDispatch),
}

impl<'a, T, F> QueueStep<'a, T, F>
where
    T: Config,
    T::AccountId: Origin,
    F: FnOnce(
        PrechargedDispatch,
    ) -> Result<(PrechargedDispatch, Option<ExecutableActorData>), PrechargedDispatch>,
{
    pub(crate) fn execute(self) -> Result<Vec<JournalNote>, QueueStepError> {
        let Self {
            block_config,
            ext_manager,
            gas_limit,
            dispatch,
            balance,
            get_actor_data,
        } = self;

        let program_id = dispatch.destination();
        let dispatch_id = dispatch.id();

        // To start executing a message resources of a destination program should be
        // fetched from the storage.
        // The first step is to get program data so charge gas for the operation.
        let precharged_dispatch = match core_processor::precharge_for_program(
            block_config,
            GasAllowanceOf::<T>::get(),
            dispatch.into_incoming(gas_limit),
            program_id,
        ) {
            Ok(dispatch) => dispatch,
            Err(journal) => return Ok(journal),
        };

        let (precharged_dispatch, actor_data) =
            get_actor_data(precharged_dispatch).map_err(QueueStepError::ActorData)?;

        // The second step is to load instrumented binary code of the program but
        // first its correct length should be obtained.
        let context = match core_processor::precharge_for_code_length(
            block_config,
            precharged_dispatch,
            program_id,
            actor_data,
        ) {
            Ok(context) => context,
            Err(journal) => return Ok(journal),
        };

        // Load correct code length value.
        let code_id = context.actor_data().code_id;
        let code_len_bytes = T::CodeStorage::get_code_len(code_id).unwrap_or_else(|| {
            unreachable!(
                "Program '{:?}' exists so do code len '{:?}'",
                program_id, code_id
            )
        });

        // Adjust gas counters for fetching instrumented binary code.
        let context =
            match core_processor::precharge_for_code(block_config, context, code_len_bytes) {
                Ok(context) => context,
                Err(journal) => return Ok(journal),
            };

        // Load instrumented binary code from storage.
        let code = T::CodeStorage::get_code(code_id).unwrap_or_else(|| {
            unreachable!(
                "Program '{:?}' exists so do code '{:?}'",
                program_id, code_id
            )
        });

        // Reinstrument the code if necessary.
        let schedule = T::Schedule::get();
        let (code, context) =
            if code.instruction_weights_version() == schedule.instruction_weights.version {
                (code, ContextChargedForInstrumentation::from(context))
            } else {
                log::debug!("Re-instrumenting code for program '{:?}'", program_id);

                let context = match core_processor::precharge_for_instrumentation(
                    block_config,
                    context,
                    code.original_code_len(),
                ) {
                    Ok(context) => context,
                    Err(journal) => return Ok(journal),
                };

                (Pallet::<T>::reinstrument_code(code_id, &schedule), context)
            };

        // The last one thing is to load program memory. Adjust gas counters for memory pages.
        let context = match core_processor::precharge_for_memory(block_config, context) {
            Ok(context) => context,
            Err(journal) => return Ok(journal),
        };

        // Load program memory pages.
        ext_manager.insert_program_id_loaded_pages(program_id);

        let (random, bn) = T::Randomness::random(dispatch_id.as_ref());

        let journal = core_processor::process::<Ext>(
            block_config,
            (context, code, balance).into(),
            (random.encode(), bn.unique_saturated_into()),
        )
        .unwrap_or_else(|e| unreachable!("core-processor logic invalidated: {}", e));

        Ok(journal)
    }
}

pub(crate) enum ActorResult {
    Continue,
    Data(Option<ExecutableActorData>),
}

impl<T: Config> pallet::Pallet<T>
where
    T::AccountId: Origin,
{
    /// Message Queue processing.
    pub(crate) fn process_queue(mut ext_manager: ExtManager<T>) {
        Self::enable_lazy_pages();

        let block_config = Self::block_config();

        if T::DebugInfo::is_remap_id_enabled() {
            T::DebugInfo::remap_id();
        }

        // Retrieving the built-in actor's ids (chaching them if missing in storage).
        let builtin_actor_ids = T::BuiltinActor::ids();

        while QueueProcessingOf::<T>::allowed() {
            let dispatch = match QueueOf::<T>::dequeue()
                .unwrap_or_else(|e| unreachable!("Message queue corrupted! {:?}", e))
            {
                Some(d) => d,
                None => break,
            };

            // Querying gas limit. Fails in cases of `GasTree` invalidations.
            let gas_limit = GasHandlerOf::<T>::get_limit(dispatch.id())
                .unwrap_or_else(|e| unreachable!("GasTree corrupted! {:?}", e));

            log::debug!(
                "QueueProcessing message ({:?}): {:?} to {:?} / gas_limit: {}, gas_allowance: {}",
                dispatch.kind(),
                dispatch.id(),
                dispatch.destination(),
                gas_limit,
                GasAllowanceOf::<T>::get(),
            );

            let _guard = scopeguard::guard((), |_| {
                if T::DebugInfo::is_enabled() {
                    T::DebugInfo::do_snapshot();
                }

                if T::DebugInfo::is_remap_id_enabled() {
                    T::DebugInfo::remap_id();
                }
            });

            let program_id = dispatch.destination();
            let dispatch_id = dispatch.id();
            let dispatch_reply = dispatch.reply_details().is_some();

<<<<<<< HEAD
            // In case the destination is a built-in actor, process the dispatch differently.
            if builtin_actor_ids.contains(&program_id) {
                // TODO: confirm that we can skip the check of the message source being an active
                // program: it can't be otherwise because user messages can only be sent to active
                // programs while the built-in actor is not considered one.

                // To play safe, check the dispatch kind is correct
                match dispatch.kind() {
                    DispatchKind::Handle => {
                        let journal = T::BuiltinActor::handle(dispatch, gas_limit);
                        core_processor::handle_journal(journal, &mut ext_manager);
                    }
                    _ => unreachable!("Built-in actor can only handle messages"),
                }
                continue;
            }

            let balance = CurrencyOf::<T>::free_balance(&<T::AccountId as Origin>::from_origin(
                program_id.into_origin(),
            ));
=======
            let balance = CurrencyOf::<T>::free_balance(&program_id.cast());
>>>>>>> d8ac9291

            let get_actor_data = |precharged_dispatch: PrechargedDispatch| {
                // At this point gas counters should be changed accordingly so fetch the program data.
                match Self::get_active_actor_data(program_id, dispatch_id, dispatch_reply) {
                    ActorResult::Data(data) => Ok((precharged_dispatch, data)),
                    ActorResult::Continue => Err(precharged_dispatch),
                }
            };

            let step = QueueStep {
                block_config: &block_config,
                ext_manager: &mut ext_manager,
                gas_limit,
                dispatch,
                balance: balance.unique_saturated_into(),
                get_actor_data,
            };
            match step.execute() {
                Ok(journal) => {
                    core_processor::handle_journal(journal, &mut ext_manager);
                }
                Err(QueueStepError::ActorData(precharged_dispatch)) => {
                    let (dispatch, journal) = precharged_dispatch.into_dispatch_and_note();
                    let (kind, message, context) = dispatch.into();
                    let dispatch =
                        StoredDispatch::new(kind, message.into_stored(program_id), context);

                    core_processor::handle_journal(journal, &mut ext_manager);

                    // Adding id in on-init wake list.
                    ProgramStorageOf::<T>::waiting_init_append_message_id(
                        dispatch.destination(),
                        dispatch.id(),
                    );

                    Self::wait_dispatch(
                        dispatch,
                        None,
                        MessageWaitedSystemReason::ProgramIsNotInitialized.into_reason(),
                    );
                }
            }
        }

        let post_data: QueuePostProcessingData = ext_manager.into();
        let total_handled = DequeuedOf::<T>::get();

        if total_handled > 0 {
            Self::deposit_event(Event::MessagesDispatched {
                total: total_handled,
                statuses: post_data.dispatch_statuses,
                state_changes: post_data.state_changes,
            });
        }
    }

    pub(crate) fn get_active_actor_data(
        program_id: ProgramId,
        dispatch_id: MessageId,
        reply: bool,
    ) -> ActorResult {
        let Some(maybe_active_program) = ProgramStorageOf::<T>::get_program(program_id) else {
            // When an actor sends messages, which is intended to be added to the queue
            // it's destination existence is always checked. There are two cases this
            // doesn't happen:
            // 1. program tries to submit another program with non-existing code hash;
            // 2. program was being paused after message enqueued.
            return ActorResult::Data(None);
        };

        let program = match maybe_active_program {
            Program::Active(p) => p,
            _ => {
                // Reaching this branch is possible when init message was processed with failure,
                // while other kind of messages were already in the queue/were added to the queue
                // (for example. moved from wait list in case of async init).
                // Also this branch is reachable when program sends a message to a terminated
                // program.
                log::debug!("Program '{program_id:?}' is not active");
                return ActorResult::Data(None);
            }
        };

        if matches!(program.state, ProgramState::Uninitialized {message_id} if message_id != dispatch_id)
            && !reply
        {
            return ActorResult::Continue;
        }

        ActorResult::Data(Some(ExecutableActorData {
            allocations: program.allocations,
            code_id: program.code_hash.cast(),
            code_exports: program.code_exports,
            static_pages: program.static_pages,
            initialized: matches!(program.state, ProgramState::Initialized),
            pages_with_data: program.pages_with_data,
            gas_reservation_map: program.gas_reservation_map,
            memory_infix: program.memory_infix,
        }))
    }
}<|MERGE_RESOLUTION|>--- conflicted
+++ resolved
@@ -205,7 +205,6 @@
             let dispatch_id = dispatch.id();
             let dispatch_reply = dispatch.reply_details().is_some();
 
-<<<<<<< HEAD
             // In case the destination is a built-in actor, process the dispatch differently.
             if builtin_actor_ids.contains(&program_id) {
                 // TODO: confirm that we can skip the check of the message source being an active
@@ -218,17 +217,12 @@
                         let journal = T::BuiltinActor::handle(dispatch, gas_limit);
                         core_processor::handle_journal(journal, &mut ext_manager);
                     }
-                    _ => unreachable!("Built-in actor can only handle messages"),
+                    _ => unreachable!("Builtin actor can only handle messages"),
                 }
                 continue;
             }
 
-            let balance = CurrencyOf::<T>::free_balance(&<T::AccountId as Origin>::from_origin(
-                program_id.into_origin(),
-            ));
-=======
             let balance = CurrencyOf::<T>::free_balance(&program_id.cast());
->>>>>>> d8ac9291
 
             let get_actor_data = |precharged_dispatch: PrechargedDispatch| {
                 // At this point gas counters should be changed accordingly so fetch the program data.

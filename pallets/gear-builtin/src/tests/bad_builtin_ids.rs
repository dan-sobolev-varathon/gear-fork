--- conflicted
+++ resolved
@@ -30,11 +30,7 @@
 use sp_core::H256;
 use sp_runtime::{
     traits::{BlakeTwo256, IdentityLookup},
-<<<<<<< HEAD
-    BuildStorage, Perbill,
-=======
     BuildStorage, Perbill, Permill,
->>>>>>> 48619d62
 };
 use sp_std::convert::{TryFrom, TryInto};
 

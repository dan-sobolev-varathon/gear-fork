--- conflicted
+++ resolved
@@ -25,14 +25,10 @@
     construct_runtime,
     pallet_prelude::*,
     parameter_types,
-<<<<<<< HEAD
-    traits::{ConstU32, ConstU64, FindAuthor},
-=======
     traits::{
         tokens::{PayFromAccount, UnityAssetBalanceConversion},
         ConstU32, ConstU64, FindAuthor, NeverEnsureOrigin,
     },
->>>>>>> dec469de
     weights::RuntimeDbWeight,
     PalletId,
 };

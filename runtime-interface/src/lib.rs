// This file is part of Gear.

// Copyright (C) 2021-2023 Gear Technologies Inc.
// SPDX-License-Identifier: GPL-3.0-or-later WITH Classpath-exception-2.0

// This program is free software: you can redistribute it and/or modify
// it under the terms of the GNU General Public License as published by
// the Free Software Foundation, either version 3 of the License, or
// (at your option) any later version.

// This program is distributed in the hope that it will be useful,
// but WITHOUT ANY WARRANTY; without even the implied warranty of
// MERCHANTABILITY or FITNESS FOR A PARTICULAR PURPOSE. See the
// GNU General Public License for more details.

// You should have received a copy of the GNU General Public License
// along with this program. If not, see <https://www.gnu.org/licenses/>.

//! Runtime interface for gear node

#![allow(useless_deprecated, deprecated)]
#![cfg_attr(not(feature = "std"), no_std)]

extern crate alloc;

use byteorder::{ByteOrder, LittleEndian};
use codec::{Decode, Encode};
use gear_core::{
    gas::GasLeft,
<<<<<<< HEAD
    memory::{HostPointer, MemoryInterval, MEM_INTERVAL_SIZE},
=======
    memory::{HostPointer, MemoryInterval},
    str::LimitedStr,
>>>>>>> 256773aa
};
use gear_lazy_pages_common::{GlobalsAccessConfig, ProcessAccessError, Status};
use sp_runtime_interface::{
    pass_by::{Codec, PassBy},
    runtime_interface,
};
<<<<<<< HEAD

extern crate alloc;

#[cfg(feature = "std")]
use gear_lazy_pages as lazy_pages;

pub use sp_std::{convert::TryFrom, result::Result, vec::Vec};
=======
use sp_std::{convert::TryFrom, mem, result::Result, vec::Vec};
>>>>>>> 256773aa

mod gear_sandbox;

#[cfg(feature = "std")]
pub use gear_sandbox::init as sandbox_init;
pub use gear_sandbox::sandbox;

static_assertions::const_assert!(
    core::mem::size_of::<HostPointer>() >= core::mem::size_of::<usize>()
);

#[derive(Debug, Clone, Encode, Decode)]
#[codec(crate = codec)]
pub struct LazyPagesProgramContext {
    /// Wasm program memory addr.
    pub wasm_mem_addr: Option<HostPointer>,
    /// Wasm program memory size.
    pub wasm_mem_size: u32,
    /// Wasm program stack end page.
    pub stack_end: Option<u32>,
    /// Wasm program id.
    pub program_id: Vec<u8>,
    /// Globals config to access globals inside lazy-pages.
    pub globals_config: GlobalsAccessConfig,
    /// Lazy-pages access weights.
    pub weights: Vec<u64>,
}

impl PassBy for LazyPagesProgramContext {
    type PassBy = Codec<LazyPagesProgramContext>;
}

#[derive(Debug, Clone, Encode, Decode)]
#[codec(crate = codec)]
pub struct LazyPagesRuntimeContext {
    pub page_sizes: Vec<u32>,
    pub global_names: Vec<LimitedStr<'static>>,
    pub pages_storage_prefix: Vec<u8>,
}

impl PassBy for LazyPagesRuntimeContext {
    type PassBy = Codec<LazyPagesRuntimeContext>;
}

#[derive(Debug, Clone, Encode, Decode)]
#[codec(crate = codec)]
pub enum ProcessAccessErrorVer1 {
    OutOfBounds,
    GasLimitExceeded,
    GasAllowanceExceeded,
}

/// Runtime interface for gear node and runtime.
/// Note: name is expanded as gear_ri
#[runtime_interface]
pub trait GearRI {
    fn pre_process_memory_accesses(
        reads: &[MemoryInterval],
        writes: &[MemoryInterval],
        gas_left: (GasLeft,),
    ) -> (GasLeft, Result<(), ProcessAccessErrorVer1>) {
        let mut gas_left = gas_left.0;
        let gas_before = gas_left.gas;
<<<<<<< HEAD
        let res = lazy_pages::pre_process_memory_accesses(
            &mut reads.iter().cloned(),
            &mut writes.iter().cloned(),
            &mut gas_left.gas,
        );
=======
        let res = gear_lazy_pages::pre_process_memory_accesses(reads, writes, &mut gas_left.gas);
>>>>>>> 256773aa

        gas_left.allowance = gas_left
            .allowance
            .saturating_sub(gas_before.saturating_sub(gas_left.gas));

        let result = match res {
            Ok(_) => Ok(()),
            Err(ProcessAccessError::OutOfBounds) => Err(ProcessAccessErrorVer1::OutOfBounds),
            Err(ProcessAccessError::GasLimitExceeded) => {
                Err(ProcessAccessErrorVer1::GasLimitExceeded)
            }
        };

        if gas_left.allowance > 0 {
            (gas_left, result)
        } else {
            (gas_left, Err(ProcessAccessErrorVer1::GasAllowanceExceeded))
        }
    }

    #[version(2)]
    fn pre_process_memory_accesses(reads: &[u8], writes: &[u8], gas_bytes: &mut [u8; 8]) -> u8 {
        const SUCCESS: u8 = 0;

        let mut reads_intervals = reads
            .chunks_exact(MEM_INTERVAL_SIZE)
            .filter_map(|chunk| MemoryInterval::try_from_bytes(chunk).ok());
        let mut writes_intervals = writes
            .chunks_exact(MEM_INTERVAL_SIZE)
            .filter_map(|chunk| MemoryInterval::try_from_bytes(chunk).ok());

        let mut gas_counter = LittleEndian::read_u64(gas_bytes);

<<<<<<< HEAD
        let res = match lazy_pages::pre_process_memory_accesses(
            &mut reads_intervals,
            &mut writes_intervals,
=======
        let res = match gear_lazy_pages::pre_process_memory_accesses(
            &reads_intervals,
            &writes_intervals,
>>>>>>> 256773aa
            &mut gas_counter,
        ) {
            Ok(_) => SUCCESS,
            Err(err) => err.into(),
        };

        LittleEndian::write_u64(gas_bytes, gas_counter);

        res
    }

    fn lazy_pages_status() -> (Status,) {
        (gear_lazy_pages::status()
            .unwrap_or_else(|err| unreachable!("Cannot get lazy-pages status: {err}")),)
    }

    /// Init lazy-pages.
    /// Returns whether initialization was successful.
    fn init_lazy_pages(ctx: LazyPagesRuntimeContext) -> bool {
        use gear_lazy_pages::LazyPagesVersion;

        gear_lazy_pages::init(
            LazyPagesVersion::Version1,
            ctx.page_sizes,
            ctx.global_names,
            ctx.pages_storage_prefix,
        )
        .map_err(|err| log::error!("Cannot initialize lazy-pages: {}", err))
        .is_ok()
    }

    /// Init lazy pages context for current program.
    /// Panic if some goes wrong during initialization.
    fn init_lazy_pages_for_program(ctx: LazyPagesProgramContext) {
        let wasm_mem_addr = ctx.wasm_mem_addr.map(|addr| {
            usize::try_from(addr)
                .unwrap_or_else(|err| unreachable!("Cannot cast wasm mem addr to `usize`: {}", err))
        });

        gear_lazy_pages::initialize_for_program(
            wasm_mem_addr,
            ctx.wasm_mem_size,
            ctx.stack_end,
            ctx.program_id,
            Some(ctx.globals_config),
            ctx.weights,
        )
        .map_err(|e| e.to_string())
        .expect("Cannot initialize lazy pages for current program");
    }

    /// Mprotect all wasm mem buffer except released pages.
    /// If `protect` argument is true then restrict all accesses to pages,
    /// else allows read and write accesses.
    fn mprotect_lazy_pages(protect: bool) {
        if protect {
            gear_lazy_pages::set_lazy_pages_protection()
        } else {
            gear_lazy_pages::unset_lazy_pages_protection()
        }
        .map_err(|err| err.to_string())
        .expect("Cannot set/unset mprotection for lazy pages");
    }

    fn change_wasm_memory_addr_and_size(addr: Option<HostPointer>, size: Option<u32>) {
        // `as usize` is safe, because of const assert above.
        gear_lazy_pages::change_wasm_mem_addr_and_size(addr.map(|addr| addr as usize), size)
            .unwrap_or_else(|err| unreachable!("Cannot set new wasm addr and size: {err}"));
    }

    fn write_accessed_pages() -> Vec<u32> {
        gear_lazy_pages::write_accessed_pages()
            .unwrap_or_else(|err| unreachable!("Cannot get write accessed pages: {err}"))
    }

    // Bellow goes deprecated runtime interface functions.
}

/// For debug using in benchmarks testing.
/// In wasm runtime is impossible to interact with OS functionality,
/// this interface allows to do it partially.
#[runtime_interface]
pub trait GearDebug {
    fn println(msg: &[u8]) {
        println!("{}", sp_std::str::from_utf8(msg).unwrap());
    }

    fn file_write(path: &str, data: Vec<u8>) {
        use std::{fs::File, io::Write};

        let mut file = File::create(path).unwrap();
        file.write_all(&data).unwrap();
    }

    fn file_read(path: &str) -> Vec<u8> {
        use std::{fs::File, io::Read};

        let mut file = File::open(path).unwrap();
        let mut data = Vec::new();
        file.read_to_end(&mut data).unwrap();
        data
    }

    fn time_in_nanos() -> u128 {
        use std::time::SystemTime;

        SystemTime::now()
            .duration_since(SystemTime::UNIX_EPOCH)
            .unwrap()
            .as_nanos()
    }
}<|MERGE_RESOLUTION|>--- conflicted
+++ resolved
@@ -27,29 +27,15 @@
 use codec::{Decode, Encode};
 use gear_core::{
     gas::GasLeft,
-<<<<<<< HEAD
+    str::LimitedStr,
     memory::{HostPointer, MemoryInterval, MEM_INTERVAL_SIZE},
-=======
-    memory::{HostPointer, MemoryInterval},
-    str::LimitedStr,
->>>>>>> 256773aa
 };
 use gear_lazy_pages_common::{GlobalsAccessConfig, ProcessAccessError, Status};
 use sp_runtime_interface::{
     pass_by::{Codec, PassBy},
     runtime_interface,
 };
-<<<<<<< HEAD
-
-extern crate alloc;
-
-#[cfg(feature = "std")]
-use gear_lazy_pages as lazy_pages;
-
-pub use sp_std::{convert::TryFrom, result::Result, vec::Vec};
-=======
 use sp_std::{convert::TryFrom, mem, result::Result, vec::Vec};
->>>>>>> 256773aa
 
 mod gear_sandbox;
 
@@ -113,15 +99,11 @@
     ) -> (GasLeft, Result<(), ProcessAccessErrorVer1>) {
         let mut gas_left = gas_left.0;
         let gas_before = gas_left.gas;
-<<<<<<< HEAD
-        let res = lazy_pages::pre_process_memory_accesses(
+        let res = gear_lazy_pages::pre_process_memory_accesses(
             &mut reads.iter().cloned(),
             &mut writes.iter().cloned(),
             &mut gas_left.gas,
         );
-=======
-        let res = gear_lazy_pages::pre_process_memory_accesses(reads, writes, &mut gas_left.gas);
->>>>>>> 256773aa
 
         gas_left.allowance = gas_left
             .allowance
@@ -155,15 +137,9 @@
 
         let mut gas_counter = LittleEndian::read_u64(gas_bytes);
 
-<<<<<<< HEAD
-        let res = match lazy_pages::pre_process_memory_accesses(
+        let res = match gear_lazy_pages::pre_process_memory_accesses(
             &mut reads_intervals,
             &mut writes_intervals,
-=======
-        let res = match gear_lazy_pages::pre_process_memory_accesses(
-            &reads_intervals,
-            &writes_intervals,
->>>>>>> 256773aa
             &mut gas_counter,
         ) {
             Ok(_) => SUCCESS,

--- conflicted
+++ resolved
@@ -16,413 +16,8 @@
 // You should have received a copy of the GNU General Public License
 // along with this program. If not, see <https://www.gnu.org/licenses/>.
 
-<<<<<<< HEAD
-use crate::{
-    manager::{ExtManager, ExtManagerPointer},
-    CoreLog, Log, RunResult,
-};
-use codec::Encode;
-use core_processor::common::JournalHandler;
-use gear_core::{
-    ids::{MessageId, ProgramId},
-    message::{Dispatch, DispatchKind, Message, ReplyDetails, StoredMessage},
-};
-use gear_core_errors::{ReplyCode, SuccessReplyReason};
-use parking_lot::RwLock;
-use std::{convert::TryInto, sync::Arc};
-
-pub struct Mailbox {
-    manager: Arc<RwLock<ExtManager>>,
-    user_id: ProgramId,
-}
-
-impl Mailbox {
-    pub(crate) fn new(user_id: ProgramId, manager: Arc<RwLock<ExtManager>>) -> Mailbox {
-        Mailbox { user_id, manager }
-    }
-
-    pub fn contains<T: Into<Log> + Clone>(&self, log: &T) -> bool {
-        let log: Log = log.clone().into();
-        if let Some(mailbox) = self.manager.read().mailbox.get(&self.user_id) {
-            return mailbox.iter().any(|message| log.eq(message));
-        }
-        self.manager
-            .write()
-            .mailbox
-            .insert(self.user_id, Vec::default());
-        false
-    }
-
-    pub fn take_message<T: Into<Log>>(&self, log: T) -> MessageReplier {
-        MessageReplier::new(self.remove_message(log), self.manager.clone())
-    }
-
-    pub fn reply(&self, log: Log, payload: impl Encode, value: u128) -> RunResult {
-        self.reply_bytes(log, payload.encode(), value)
-    }
-
-    pub fn reply_bytes(&self, log: Log, raw_payload: impl AsRef<[u8]>, value: u128) -> RunResult {
-        self.take_message(log).reply_bytes(raw_payload, value)
-    }
-
-    pub fn claim_value<T: Into<Log>>(&self, log: T) {
-        let message = self.remove_message(log);
-        self.manager.write().send_value(
-            message.source(),
-            Some(message.destination()),
-            message.value(),
-        );
-    }
-
-    #[track_caller]
-    fn remove_message<T: Into<Log>>(&self, log: T) -> StoredMessage {
-        let log = log.into();
-        let mut manager = self.manager.write();
-        let messages = manager
-            .mailbox
-            .get_mut(&self.user_id)
-            .expect("Infallible. No mailbox associated with this user id");
-        let index = messages
-            .iter()
-            .position(|message| log.eq(message))
-            .expect("No message that satisfies log");
-        messages.remove(index)
-    }
-}
-
-pub struct MessageReplier {
-    log: CoreLog,
-    manager: ExtManagerPointer,
-}
-
-impl MessageReplier {
-    pub(crate) fn new(message: StoredMessage, manager: ExtManagerPointer) -> MessageReplier {
-        MessageReplier {
-            log: message.into(),
-            manager,
-        }
-    }
-
-    pub fn reply(&self, payload: impl Encode, value: u128) -> RunResult {
-        self.reply_bytes(payload.encode(), value)
-    }
-
-    pub fn reply_bytes(&self, raw_payload: impl AsRef<[u8]>, value: u128) -> RunResult {
-        let message = Message::new(
-            MessageId::from(self.manager.write().fetch_inc_message_nonce()),
-            self.log.destination(),
-            self.log.source(),
-            raw_payload.as_ref().to_vec().try_into().unwrap(),
-            None,
-            value,
-            Some(
-                ReplyDetails::new(
-                    self.log.id(),
-                    ReplyCode::Success(SuccessReplyReason::Manual),
-                )
-                .into(),
-            ),
-        );
-
-        self.manager
-            .write()
-            .validate_and_run_dispatch(Dispatch::new(DispatchKind::Reply, message))
-    }
-}
-
-#[cfg(test)]
-mod tests {
-    use std::convert::TryInto;
-
-    use crate::{program::ProgramIdWrapper, Log, Program, System};
-    use codec::Encode;
-    use gear_core::{
-        ids::MessageId,
-        message::{Dispatch, DispatchKind, Message, Payload},
-    };
-
-    #[test]
-    fn mailbox_walk_through_test() {
-        //Arranging data for future messages
-        let system = System::new();
-        let message_id: MessageId = Default::default();
-        let source_user_id = ProgramIdWrapper::from(100).0;
-        let destination_user_id = ProgramIdWrapper::from(200).0;
-        let message_payload: Payload = vec![1, 2, 3].try_into().unwrap();
-        let encoded_message_payload: Payload = message_payload.encode().try_into().unwrap();
-        let reply_payload: Payload = vec![3, 2, 1].try_into().unwrap();
-        let encoded_reply_payload: Payload = reply_payload.encode().try_into().unwrap();
-        let log = Log::builder().payload(message_payload);
-
-        //Building message based on arranged data
-        let message = Message::new(
-            message_id,
-            source_user_id,
-            destination_user_id,
-            encoded_message_payload.clone(),
-            Default::default(),
-            0,
-            None,
-        );
-
-        //Sending created message and extracting its log
-        let message_result =
-            system.send_dispatch(Dispatch::new(DispatchKind::Handle, message.clone()));
-        let message_log = message_result
-            .log
-            .last()
-            .expect("No message log in run result");
-
-        //Getting mailbox of destination user and extracting message
-        let destination_user_mailbox = system.get_mailbox(destination_user_id);
-        let message_replier = destination_user_mailbox.take_message(log);
-
-        //Replying on sended message and extracting log
-        let reply_log = message_replier.reply(reply_payload, 0).log;
-        let last_reply_log = reply_log.last().expect("No message log in run result");
-
-        //Sending one more message to be sure that no critical move semantic didn't
-        // occur
-        let second_message_result =
-            system.send_dispatch(Dispatch::new(DispatchKind::Handle, message));
-        let second_message_log = message_result
-            .log
-            .last()
-            .expect("No message log in run result");
-
-        //Asserting results
-        assert!(!message_result.main_failed);
-        assert!(!message_result.others_failed);
-        assert!(!second_message_result.main_failed);
-        assert!(!second_message_result.others_failed);
-        assert_eq!(reply_log.len(), 1);
-        assert_eq!(last_reply_log.payload(), encoded_reply_payload.inner());
-        assert_eq!(message_log.payload(), encoded_message_payload.inner());
-        assert_eq!(
-            second_message_log.payload(),
-            encoded_message_payload.inner()
-        );
-    }
-
-    #[test]
-    fn mailbox_deletes_message_after_reply() {
-        //Arranging data for future messages
-        let system = System::new();
-        let message_id: MessageId = Default::default();
-        let source_user_id = ProgramIdWrapper::from(100).0;
-        let destination_user_id = ProgramIdWrapper::from(200).0;
-        let message_payload: Payload = vec![1, 2, 3].try_into().unwrap();
-        let reply_payload: Payload = vec![3, 2, 1].try_into().unwrap();
-        let message_log = Log::builder().payload(message_payload.clone());
-
-        //Building message based on arranged data
-        let message = Message::new(
-            message_id,
-            source_user_id,
-            destination_user_id,
-            message_payload.encode().try_into().unwrap(),
-            Default::default(),
-            0,
-            None,
-        );
-
-        //Sending created message
-        system.send_dispatch(Dispatch::new(DispatchKind::Handle, message));
-
-        //Getting mailbox of destination user and replying on it
-        let mut destination_user_mailbox = system.get_mailbox(destination_user_id);
-        destination_user_mailbox.reply(message_log.clone(), reply_payload, 0);
-
-        //Making sure that original message deletes after reply
-        destination_user_mailbox = system.get_mailbox(destination_user_id);
-        assert!(!destination_user_mailbox.contains(&message_log))
-    }
-
-    #[test]
-    fn mailbox_reply_bytes_test() {
-        //Arranging data for future messages
-        let system = System::new();
-        let message_id: MessageId = Default::default();
-        let source_user_id = ProgramIdWrapper::from(100).0;
-        let destination_user_id = ProgramIdWrapper::from(200).0;
-        let message_payload: Payload = vec![1, 2, 3].try_into().unwrap();
-        let reply_payload_array: [u8; 3] = [3, 2, 1];
-        let reply_payload: Payload = reply_payload_array.to_vec().try_into().unwrap();
-        let log = Log::builder().payload(message_payload.clone());
-
-        //Building message based on arranged data
-        let message = Message::new(
-            message_id,
-            source_user_id,
-            destination_user_id,
-            message_payload.encode().try_into().unwrap(),
-            Default::default(),
-            0,
-            None,
-        );
-
-        //Sending created message
-        system.send_dispatch(Dispatch::new(DispatchKind::Handle, message));
-
-        //Getting mailbox of destination user and extracting message
-        let destination_user_mailbox = system.get_mailbox(destination_user_id);
-        let message_replier = destination_user_mailbox.take_message(log);
-
-        //Replying by bytes and extracting result log
-        let result = message_replier.reply_bytes(reply_payload_array, 0);
-        let result_log = result.log;
-        let last_result_log = result_log.last().expect("No message log in run result");
-
-        assert_eq!(last_result_log.payload(), reply_payload.inner());
-    }
-
-    #[test]
-    fn mailbox_deletes_message_after_taking() {
-        //Arranging data for future messages
-        let system = System::new();
-        let message_id: MessageId = Default::default();
-        let source_user_id = ProgramIdWrapper::from(100).0;
-        let destination_user_id = ProgramIdWrapper::from(200).0;
-        let message_payload: Payload = vec![1, 2, 3].try_into().unwrap();
-        let log = Log::builder().payload(message_payload.clone());
-
-        //Building message based on arranged data
-        let message = Message::new(
-            message_id,
-            source_user_id,
-            destination_user_id,
-            message_payload.encode().try_into().unwrap(),
-            Default::default(),
-            0,
-            None,
-        );
-
-        //Sending created message
-        system.send_dispatch(Dispatch::new(DispatchKind::Handle, message));
-
-        //Getting mailbox of destination user and extracting message
-        let destination_user_mailbox = system.get_mailbox(destination_user_id);
-        destination_user_mailbox.take_message(log.clone());
-
-        //Making sure that taken message is deleted
-        assert!(!destination_user_mailbox.contains(&log))
-    }
-
-    #[test]
-    #[should_panic(expected = "No message that satisfies log")]
-    fn take_unknown_log_message() {
-        // Arranging data for future messages
-        let system = System::new();
-        let source_user_id = 100;
-        let destination_user_id = 200;
-        let log = Log::builder().source(source_user_id);
-
-        // Taking mailbox and message that doesn't exists
-        let mailbox = system.get_mailbox(destination_user_id);
-        mailbox.take_message(log);
-    }
-
-    #[test]
-    #[should_panic(expected = "Mailbox available only for users")]
-    fn take_programs_mailbox() {
-        // Setting up variables for test
-        let system = System::new();
-        let restricted_user_id = 42;
-
-        Program::from_binary_with_id(
-            &system,
-            restricted_user_id,
-            demo_futures_unordered::WASM_BINARY,
-        );
-
-        // Getting user id that is already registered as a program
-        system.get_mailbox(restricted_user_id);
-    }
-
-    #[test]
-    fn claim_value_from_mailbox() {
-        let system = System::new();
-        let message_id: MessageId = Default::default();
-        let sender_id = 1;
-        let receiver_id = 42;
-        let payload = b"hello".to_vec();
-
-        let log = Log::builder()
-            .source(sender_id)
-            .dest(receiver_id)
-            .payload(payload.clone());
-
-        let message = Message::new(
-            message_id,
-            sender_id.into(),
-            receiver_id.into(),
-            payload.encode().try_into().unwrap(),
-            Default::default(),
-            2 * crate::EXISTENTIAL_DEPOSIT,
-            None,
-        );
-
-        system.mint_to(sender_id, 2 * crate::EXISTENTIAL_DEPOSIT);
-        system.send_dispatch(Dispatch::new(DispatchKind::Handle, message));
-
-        let receiver_mailbox = system.get_mailbox(receiver_id);
-        receiver_mailbox.claim_value(log);
-
-        assert_eq!(
-            system.balance_of(receiver_id),
-            2 * crate::EXISTENTIAL_DEPOSIT
-        );
-    }
-
-    #[test]
-    fn delayed_dispatches_works() {
-        // Arranging data for future messages.
-        let system = System::new();
-        let message_id: MessageId = Default::default();
-        let source_user_id = ProgramIdWrapper::from(100).0;
-        let destination_user_id = ProgramIdWrapper::from(200).0;
-        let message_payload: Payload = vec![1, 2, 3].try_into().unwrap();
-        let log = Log::builder().payload(message_payload.clone());
-
-        // Building message based on arranged data.
-        let message = Message::new(
-            message_id,
-            source_user_id,
-            destination_user_id,
-            message_payload.encode().try_into().unwrap(),
-            Default::default(),
-            0,
-            None,
-        );
-
-        let bn_before_schedule = 5;
-        let scheduled_delay = 10;
-        system.0.write().send_delayed_dispatch(
-            Dispatch::new(DispatchKind::Handle, message),
-            scheduled_delay,
-        );
-
-        let mailbox = system.get_mailbox(destination_user_id);
-        assert!(!mailbox.contains(&log));
-
-        // Run to block number before scheduled delay
-        assert_eq!(system.spend_blocks(bn_before_schedule).len(), 0);
-        assert!(!mailbox.contains(&log));
-
-        // Run to block number at scheduled delay
-        assert_eq!(
-            system
-                .spend_blocks(scheduled_delay - bn_before_schedule)
-                .len(),
-            1
-        );
-        assert!(mailbox.contains(&log));
-    }
-}
-=======
 mod actor;
 mod manager;
 
 pub use actor::ActorMailbox;
-pub(crate) use manager::MailboxManager;
->>>>>>> 67ae8d79
+pub(crate) use manager::MailboxManager;
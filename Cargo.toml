--- conflicted
+++ resolved
@@ -238,12 +238,7 @@
 service = { package = "gear-service", path = "node/service", default-features = false }
 testing = { package = "gear-node-testing", path = "node/testing" }
 vara-runtime = { path = "runtime/vara", default-features = false }
-<<<<<<< HEAD
-wasm-smith = { version = "0.11.4", git = "https://github.com/gear-tech/wasm-tools.git", branch = "gear-stable" }
-=======
 wasm-smith = { version = "0.12.21", git = "https://github.com/gear-tech/wasm-tools.git", branch = "gear-stable" }
-validator-set = { package = 'substrate-validator-set', git = 'https://github.com/gear-tech/substrate-validator-set.git', branch = 'gear-polkadot-v0.9.41-canary-revert-oom-changes', default-features = false }
->>>>>>> 0aed9407
 
 # Substrate deps
 frame-benchmarking = { version = "4.0.0-dev", git = "https://github.com/gear-tech/substrate.git", branch = "gear-polkadot-v0.9.41-canary-no-sandbox-revert-oom-changes", default-features = false }
